--- conflicted
+++ resolved
@@ -672,7 +672,6 @@
     predicate_order_start: &Vec<String>,
     predicate_order_end: &Vec<String>,
 ) -> Result<String, Error> {
-<<<<<<< HEAD
     //handle top level
     if subject.eq("owl:Class")
         || subject.eq("owl:AnnotationProperty")
@@ -682,22 +681,14 @@
         || subject.eq("rdfs:Datatype")
     {
         let hiccup = json!(["ul", ["p", {"class":"lead"}, "Hello! This is an ontology browser."], ["p", "An ontology is a terminology system designed for both humans and machines to read. Click the links on the left to browse the hierarchy of terms. Terms have parent terms, child terms, annotations, and logical axioms. The page for each term is also machine-readable using RDFa."]]);
-        let html = hiccup::render(&hiccup);
+        let html = match hiccup::render(&hiccup) {
+            Ok(x) => x,
+            Err(x) => x,
+        };
 
         return Ok(html);
     }
 
-    let hiccup = get_predicate_map_hiccup(
-        subject,
-        table,
-        pool,
-        predicate_order_start,
-        predicate_order_end,
-    )
-    .await?;
-    let html = hiccup::render(&hiccup);
-
-=======
     let hiccup =
         get_predicate_map_hiccup(subject, table, pool, predicate_order_start, predicate_order_end)
             .await?;
@@ -705,7 +696,6 @@
         Ok(x) => x,
         Err(x) => x,
     };
->>>>>>> 7fb31697
     Ok(html)
 }
 

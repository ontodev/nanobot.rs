[package]
name = "nanobot"
version = "0.1.0"
edition = "2021"

# See more keys and their definitions at https://doc.rust-lang.org/cargo/reference/manifest.html

[dependencies]
clap = { version = "4.0.27", features = ["cargo", "derive"] }
<<<<<<< HEAD
toml = { version = "0.5.9" }
axum = "0.6.1"
tokio = { version = "1.22.0", features = ["full"] }
tracing = "0.1.37"
tracing-subscriber = { version = "0.3.16", features = ["env-filter"] }
serde = { version = "1.0.148", features = ["derive"] }
serde_json = { version = "1.0.89", features = ["preserve_order"] }
minijinja = { version = "0.26.0", features = ["json", "urlencode", "preserve_order"]}
sqlx = { version = "0.6", features = [  "runtime-async-std-native-tls", "sqlite" ] }
async-std = { version = "1", features = [ "attributes" ] }
=======
ontodev_valve = "0.1.14"
async-std = { version = "1", features = [ "attributes" ] } 
toml = { version = "0.5.9" }
>>>>>>> b45c089d
<|MERGE_RESOLUTION|>--- conflicted
+++ resolved
@@ -6,20 +6,15 @@
 # See more keys and their definitions at https://doc.rust-lang.org/cargo/reference/manifest.html
 
 [dependencies]
+async-std = { version = "1", features = [ "attributes" ] }
+axum = "0.6.1"
 clap = { version = "4.0.27", features = ["cargo", "derive"] }
-<<<<<<< HEAD
+minijinja = { version = "0.26.0", features = ["json", "urlencode", "preserve_order"]}
+ontodev_valve = "0.1.14"
+serde_json = { version = "1.0.89", features = ["preserve_order"] }
+serde = { version = "1.0.148", features = ["derive"] }
+sqlx = { version = "0.6", features = [  "runtime-async-std-native-tls", "sqlite" ] }
+tokio = { version = "1.22.0", features = ["full"] }
 toml = { version = "0.5.9" }
-axum = "0.6.1"
-tokio = { version = "1.22.0", features = ["full"] }
 tracing = "0.1.37"
-tracing-subscriber = { version = "0.3.16", features = ["env-filter"] }
-serde = { version = "1.0.148", features = ["derive"] }
-serde_json = { version = "1.0.89", features = ["preserve_order"] }
-minijinja = { version = "0.26.0", features = ["json", "urlencode", "preserve_order"]}
-sqlx = { version = "0.6", features = [  "runtime-async-std-native-tls", "sqlite" ] }
-async-std = { version = "1", features = [ "attributes" ] }
-=======
-ontodev_valve = "0.1.14"
-async-std = { version = "1", features = [ "attributes" ] } 
-toml = { version = "0.5.9" }
->>>>>>> b45c089d
+tracing-subscriber = { version = "0.3.16", features = ["env-filter"] }